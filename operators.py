import subprocess
import logging
import time
from typing import Mapping
from pathlib import Path

import bpy
import socket
from . import clientBlender
from bpy.app.handlers import persistent

from .data import get_dcc_sync_props

logger = logging.getLogger(__package__)
logger.setLevel(logging.INFO)



class TransformStruct:
    def __init__(self, translate, quaternion, scale, visible):
        self.translate = translate
        self.quaternion = quaternion
        self.scale = scale
        self.visible = visible


class ShareData:
    def __init__(self):
<<<<<<< HEAD
        self.client: clientBlender.ClientBlender = None
        self.roomListUpdateClient: clientBlender.ClientBlender = None
=======
        self.sessionId = 0  # For logging and debug
        self.client = None
>>>>>>> 4e002d56
        self.currentRoom = None
        self.isLocal = False
        self.localServerProcess = None
        self.selectedObjectsNames = []
        self.depsgraph = None

        self.objectsAdded = set()
        self.objectsRemoved = set()
        self.collectionsAdded = set()
        self.collectionsRemoved = set()
        self.objectsAddedToCollection = {}
        self.objectsRemovedFromCollection = {}
        self.collectionsAddedToCollection = set()
        self.collectionsRemovedFromCollection = set()
        self.collectionsInfo = {}
        self.objectsReparented = set()
        self.objectsParents = {}
        self.objectsRenamed = {}
        self.objectsTransformed = set()
        self.objectsTransforms = {}
        self.objectsVisibilityChanged = set()
        self.objectsVisibility = {}
        self.objects = set()

    def clearLists(self):
        self.objectsAddedToCollection.clear()
        self.objectsRemovedFromCollection.clear()
        self.objectsReparented.clear()
        self.objectsRenamed.clear()
        self.objectsTransformed.clear()
        self.objectsVisibilityChanged.clear()


shareData = ShareData()


def updateParams(obj):
    # send collection instances
    if obj.instance_type == 'COLLECTION':
        shareData.client.sendCollectionInstance(obj)
        return

    if not hasattr(obj, "data"):
        return

    typename = obj.bl_rna.name
    if obj.data:
        typename = obj.data.bl_rna.name

    if typename != 'Camera' and typename != 'Mesh' and typename != 'Sun Light' and typename != 'Point Light' and typename != 'Spot Light' and typename != 'Grease Pencil':
        return

    if typename == 'Camera':
        shareData.client.sendCamera(obj)

    if typename == 'Sun Light' or typename == 'Point Light' or typename == 'Spot Light':
        shareData.client.sendLight(obj)

    if typename == 'Grease Pencil':
        shareData.client.sendGreasePencil(obj)

    if typename == 'Mesh':
        if obj.mode == 'OBJECT':
            shareData.client.sendMesh(obj)
            shareData.client.sendMeshConnection(obj)


def updateTransform(obj):
    shareData.client.sendTransform(obj)


def leave_current_room():
    shareData.currentRoom = None
    set_handlers(False)

<<<<<<< HEAD
=======
    if shareData.client is not None:
        if bpy.app.timers.is_registered(shareData.client.networkConsumer):
            bpy.app.timers.unregister(shareData.client.networkConsumer)

        shareData.client.disconnect()
        del(shareData.client)
        shareData.client = None
    UpdateRoomListOperator.rooms_cached = False
>>>>>>> 4e002d56


@persistent
def onLoad(scene):
    connected = shareData.client is not None and shareData.client.isConnected()
    if connected:
        leave_current_room()


def updateSceneChanged():
    shareData.client.sendSetCurrentScene(bpy.context.scene.name)

    # send scene objects
    for obj in bpy.context.scene.objects:
        shareData.client.sendSceneObject(obj)

    # send scene collections
    for col in bpy.context.scene.collection.children:
        shareData.client.sendSceneCollection(col)

    shareData.client.currentSceneName = bpy.context.scene.name


class CollectionInfo:
    def __init__(self, hide_viewport, instance_offset, children, parent, objects=None):
        self.hide_viewport = hide_viewport
        self.instance_offset = instance_offset
        self.children = children
        self.parent = parent
        self.objects = objects or []


def getCollection(collectionName):
    if collectionName in bpy.data.collections:
        return bpy.data.collections[collectionName]
    if bpy.context.scene.collection.name == collectionName:
        return bpy.context.scene.collection
    return None


def getParentCollection(collectionName):
    if collectionName in bpy.context.scene.collection.children:
        return bpy.context.scene.collection
    for col in bpy.data.collections:
        if collectionName in col.children:
            return col
    return None


def updateCollectionsState():
    newCollectionsNames = set([bpy.context.scene.collection.name] + [x.name for x in bpy.data.collections])
    oldCollectionsNames = set(shareData.collectionsInfo.keys())

    shareData.collectionsAdded = newCollectionsNames - oldCollectionsNames
    shareData.collectionsRemoved = oldCollectionsNames - newCollectionsNames

    shareData.collectionsAddedToCollection.clear()
    shareData.collectionsRemovedFromCollection.clear()
    for collectionName, collectionInfo in shareData.collectionsInfo.items():
        collection = getCollection(collectionName)
        if not collection:
            continue
        oldChildren = set(collectionInfo.children)
        newChildren = set([x.name for x in collection.children])

        for x in newChildren - oldChildren:
            shareData.collectionsAddedToCollection.add((getParentCollection(x).name, x))

        for x in oldChildren - newChildren:
            shareData.collectionsRemovedFromCollection.add((shareData.collectionsInfo[x].parent, x))

        newObjects = set([x.name for x in collection.objects])
        oldObjects = set([shareData.objectsRenamed.get(x, x) for x in collectionInfo.objects])

        addedObjects = [x for x in newObjects - oldObjects]
        if len(addedObjects) > 0:
            shareData.objectsAddedToCollection[collectionName] = addedObjects

        removedObjects = [x for x in oldObjects - newObjects]
        if len(removedObjects) > 0:
            shareData.objectsRemovedFromCollection[collectionName] = removedObjects


def updateCollectionsInfo():
    shareData.collectionsInfo = {}

    # Master Collection (scene dependent)
    collection = bpy.context.scene.collection
    children = [x.name for x in collection.children]
    shareData.collectionsInfo[collection.name] = CollectionInfo(
        collection.hide_viewport, collection.instance_offset, children, None, [x.name for x in collection.objects])
    for child in collection.children:
        shareData.collectionsInfo[child.name] = CollectionInfo(child.hide_viewport, child.instance_offset, [
                                                               x.name for x in child.children], collection.name)

    # All other collections (all scenes)
    for collection in bpy.data.collections:
        if not shareData.collectionsInfo.get(collection.name):
            shareData.collectionsInfo[collection.name] = CollectionInfo(collection.hide_viewport, collection.instance_offset, [
                                                                        x.name for x in collection.children], None)
        for child in collection.children:
            shareData.collectionsInfo[child.name] = CollectionInfo(child.hide_viewport, child.instance_offset, [
                                                                   x.name for x in child.children], collection.name)

    # Store collections objects (already done for master collection above)
    for collection in bpy.data.collections:
        shareData.collectionsInfo[collection.name].objects = [x.name for x in collection.objects]


def updateObjectsState():
    objects = set([x.name for x in bpy.data.objects])
    shareData.objectsAdded = objects - shareData.objects
    shareData.objectsRemoved = shareData.objects - objects

    if len(shareData.objectsAdded) == 1 and len(shareData.objectsRemoved) == 1:
        shareData.objectsRenamed[list(shareData.objectsRemoved)[0]] = list(shareData.objectsAdded)[0]
        shareData.objectsAdded.clear()
        shareData.objectsRemoved.clear()
        return

    for objName, visible in shareData.objectsVisibility.items():
        newObj = bpy.data.objects.get(objName)
        if newObj and visible != newObj.hide_viewport:
            shareData.objectsVisibilityChanged.add(objName)

    for objName, parent in shareData.objectsParents.items():
        newObj = bpy.data.objects.get(objName)
        if not newObj:
            continue
<<<<<<< HEAD
        newObjParent = "" if newObj.parent is None else newObj.parent.name
=======
        newObjParent = "" if newObj.parent == None else newObj.parent.name
>>>>>>> 4e002d56
        if newObjParent != parent:
            shareData.objectsReparented.add(objName)

    for objName, transform in shareData.objectsTransforms.items():
        newObj = bpy.data.objects.get(objName)
        if not newObj:
            continue
        matrix = newObj.matrix_local
        t = matrix.to_translation()
        r = matrix.to_quaternion()
        s = matrix.to_scale()
        if t != transform[0] or r != transform[1] or s != transform[2]:
            shareData.objectsTransformed.add(objName)


def updateObjectsInfo():
    shareData.objects = set([x.name for x in bpy.data.objects])
    shareData.objectsVisibility = dict((x.name, x.hide_viewport) for x in bpy.data.objects)
    shareData.objectsParents = dict((x.name, x.parent.name if x.parent is not None else "") for x in bpy.data.objects)

    shareData.objectsTransforms = {}
    for obj in bpy.data.objects:
        matrix = obj.matrix_local
        t = matrix.to_translation()
        r = matrix.to_quaternion()
        s = matrix.to_scale()
        shareData.objectsTransforms[obj.name] = (t, r, s)


def updateCurrentData():
    updateCollectionsInfo()
    updateObjectsInfo()


def isInObjectMode():
    return hasattr(bpy.context, "active_object") and (not bpy.context.active_object or bpy.context.active_object.mode == 'OBJECT')


def removeObjectsFromCollections():
    changed = False
    for collectionName in shareData.objectsRemovedFromCollection:
        objectNames = shareData.objectsRemovedFromCollection.get(collectionName)
        for objName in objectNames:
            shareData.client.sendRemoveObjectFromCollection(collectionName, objName)
            changed = True
    return changed


def removeCollectionsFromCollections():
    changed = False
    for item in shareData.collectionsRemovedFromCollection:
        shareData.client.sendRemoveCollectionFromCollection(item[0], item[1])
        changed = True
    return changed


def removeCollections():
    changed = False
    for collection in shareData.collectionsRemoved:
        shareData.client.sendCollectionRemoved(collection)
        changed = True
    return changed


def addObjects():
    changed = False
    for objName in shareData.objectsAdded:
        if objName in bpy.context.scene.objects:
            obj = bpy.context.scene.objects[objName]
            updateParams(obj)
            updateTransform(obj)
            changed = True
    return changed


def addCollections():
    changed = False
    for item in shareData.collectionsAdded:
        shareData.client.sendCollection(getCollection(item))
        changed = True
    return changed


def addCollectionsToCollections():
    changed = False
    for item in shareData.collectionsAddedToCollection:
        shareData.client.sendAddCollectionToCollection(item[0], item[1])
        changed = True
    return changed


def addObjectsToCollections():
    changed = False
    for collectionName in shareData.objectsAddedToCollection:
        objectNames = shareData.objectsAddedToCollection.get(collectionName)
        for objectName in objectNames:
            shareData.client.sendAddObjectToCollection(collectionName, objectName)
            changed = True
    return changed


def updateCollectionsParameters():
    changed = False
    for collection in bpy.data.collections:
        info = shareData.collectionsInfo.get(collection.name)
        if info:
            if info.hide_viewport != collection.hide_viewport or info.instance_offset != collection.instance_offset:
                shareData.client.sendCollection(collection)
                changed = True
    return changed


def createSceneObjects():
    changed = False
    for objName in shareData.objectsAdded:
        if objName in bpy.context.scene.objects:
            obj = bpy.context.scene.objects[objName]
            shareData.client.sendSceneObject(obj)
            changed = True
    return changed


def deleteSceneObjects():
    changed = False
    for objName in shareData.objectsRemoved:
        shareData.client.sendDeletedObject(objName)
        changed = True
    return changed


def renameObjects():
    changed = False
    for oldName, newName in shareData.objectsRenamed.items():
        shareData.client.sendRenamedObjects(oldName, newName)
        changed = True
    return changed


def updateObjectsVisibility():
    changed = False
    for objName in shareData.objectsVisibilityChanged:
        if objName in bpy.data.objects:
            updateTransform(bpy.data.objects[objName])
            changed = True
    return changed


def updateObjectsTransforms():
    changed = False
    for objName in shareData.objectsTransformed:
        if objName in bpy.data.objects:
            updateTransform(bpy.data.objects[objName])
            changed = True
    return changed


def reparentObjects():
    changed = False
    for objName in shareData.objectsReparented:
        if objName in bpy.data.objects:
            updateTransform(bpy.data.objects[objName])
            changed = True
    return changed


def updateObjectsData():
    container = {}
    data = set()
    transforms = set()

    for update in shareData.depsgraph.updates:
        obj = update.id.original
        typename = obj.bl_rna.name

        if typename == 'Object':
            if hasattr(obj, 'data'):
                container[obj.data] = obj
            transforms.add(obj)

        if typename == 'Camera' or typename == 'Mesh' or typename == 'Sun Light' or typename == 'Point Light' or typename == 'Spot Light' or typename == 'Grease Pencil':
            data.add(obj)

        if typename == 'Material':
            shareData.client.sendMaterial(obj)

    # Send transforms
    for obj in transforms:
        updateTransform(obj)

    # Send data (mesh) of objects
    for d in data:
        if d in container:
            updateParams(container[d])


@persistent
def sendSceneDataToServer(scene):
    shareData.clearLists()

    # prevent processing self events
    if shareData.client.receivedCommandsProcessed:
        if not shareData.client.blockSignals:
            shareData.client.receivedCommandsProcessed = False
        return

    if shareData.client.currentSceneName != bpy.context.scene.name:
        updateCurrentData()
        updateSceneChanged()
        return

    if not isInObjectMode():
        return

    updateObjectsState()
    updateCollectionsState()

    changed = False
    changed |= removeObjectsFromCollections()
    changed |= removeCollectionsFromCollections()
    changed |= removeCollections()
    changed |= addObjects()
    changed |= addCollections()
    changed |= addCollectionsToCollections()
    changed |= addObjectsToCollections()
    changed |= updateCollectionsParameters()
    changed |= createSceneObjects()
    changed |= deleteSceneObjects()
    changed |= renameObjects()
    changed |= updateObjectsVisibility()
    changed |= updateObjectsTransforms()
    changed |= reparentObjects()

    if not changed:
        shareData.depsgraph = bpy.context.evaluated_depsgraph_get()
        updateObjectsData()

    # update for next change
    updateCurrentData()


@persistent
def onUndoRedoPre(scene):
<<<<<<< HEAD
    # shareData.selectedObjectsNames = set()
=======
    #shareData.selectedObjectsNames = set()
>>>>>>> 4e002d56
    # for obj in bpy.context.selected_objects:
    #    shareData.selectedObjectsNames.add(obj.name)
    if not isInObjectMode():
        return

    shareData.client.currentSceneName = bpy.context.scene.name

    shareData.clearLists()
    updateCurrentData()


@persistent
def onUndoRedoPost(scene):
    # apply only in object mode
    if not isInObjectMode():
        return

    if shareData.client.currentSceneName != bpy.context.scene.name:
        updateSceneChanged()
        return

    updateObjectsState()
    updateCollectionsState()

    removeObjectsFromCollections()
    removeCollectionsFromCollections()
    removeCollections()
    addObjects()
    addCollections()
    addCollectionsToCollections()
    addObjectsToCollections()
    updateCollectionsParameters()
    createSceneObjects()
    deleteSceneObjects()
    renameObjects()
    updateObjectsVisibility()
    updateObjectsTransforms()
    reparentObjects()

    # send selection content (including data)
    materials = set()
    for obj in bpy.context.selected_objects:
        updateTransform(obj)
        if hasattr(obj, "data"):
            updateParams(obj)
        if hasattr(obj, "material_slots"):
            for slot in obj.material_slots[:]:
                materials.add(slot.material)

    for material in materials:
        shareData.client.sendMaterial(material)

    shareData.depsgraph = bpy.context.evaluated_depsgraph_get()


rooms_cache = None
getting_rooms = False


def updateListRoomsProperty():
    logger.debug("updateListRoomsProperty() cache : %s", rooms_cache)
    props = get_dcc_sync_props()
    props.rooms.clear()
    if rooms_cache:
        for room in rooms_cache:
            item = get_dcc_sync_props().rooms.add()
            item.name = room


<<<<<<< HEAD
def updateListUsersProperty(clients: Mapping[str, str]):
    logger.debug("updateListUsersProperty() cache")
    props = get_dcc_sync_props()
    props.users.clear()
    if clients is None:
        return
    for client in clients:
        item = props.users.add()
        display_name = client['name']
        display_name = display_name if display_name is not None else "<unnamed>"
        display_name = f"{display_name} ({client['ip']}:{client['port']})"
        item.name = display_name


=======
>>>>>>> 4e002d56
def onRooms(rooms):
    logger.debug("onRooms()")
    global getting_rooms, rooms_cache
    rooms_cache = rooms

    connected = shareData.roomListUpdateClient is not None and shareData.roomListUpdateClient.isConnected()
    if connected:
        if bpy.app.timers.is_registered(shareData.roomListUpdateClient.networkConsumer):
            bpy.app.timers.unregister(shareData.roomListUpdateClient.networkConsumer)
        shareData.roomListUpdateClient.disconnect()
        del(shareData.roomListUpdateClient)
        shareData.roomListUpdateClient = None

    updateListRoomsProperty()
    getting_rooms = False

<<<<<<< HEAD
=======

def addLocalRoom():
    get_dcc_sync_props().rooms.clear()
    localItem = get_dcc_sync_props().rooms.add()
    localItem.name = "Local"
    UpdateRoomListOperator.rooms_cached = True
>>>>>>> 4e002d56


def getRooms(force=False):
    global getting_rooms, rooms_cache
    if getting_rooms:
        return

    if not force and rooms_cache:
        return

    host = get_dcc_sync_props().host
    port = get_dcc_sync_props().port
    shareData.roomListUpdateClient = None

    up = server_is_up(host, port)
    get_dcc_sync_props().remoteServerIsUp = up

    if up:
        shareData.roomListUpdateClient = clientBlender.ClientBlender(
            f"roomListUpdateClient {shareData.sessionId}", host, port)

    if not up or not shareData.roomListUpdateClient.isConnected():
        return

    getting_rooms = True
    if not bpy.app.timers.is_registered(shareData.roomListUpdateClient.networkConsumer):
        bpy.app.timers.register(shareData.roomListUpdateClient.networkConsumer)

    shareData.roomListUpdateClient.addCallback('roomsList', onRooms)
    shareData.roomListUpdateClient.sendListRooms()


def clear_scene_content():
    set_handlers(False)

    collections = []
    objs = []
    for collection in bpy.data.collections:
        collections.append(collection)
        for obj in collection.objects:
            if obj.type == 'MESH' or obj.type == 'LIGHT' or obj.type == 'CAMERA':
                objs.append(obj)

    for obj in objs:
        bpy.data.objects.remove(obj, do_unlink=True)

    for block in bpy.data.meshes:
        if block.users == 0:
            bpy.data.meshes.remove(block)

    for block in bpy.data.materials:
        if block.users == 0:
            bpy.data.materials.remove(block)

    for block in bpy.data.textures:
        if block.users == 0:
            bpy.data.textures.remove(block)

    for block in bpy.data.images:
        if block.users == 0:
            bpy.data.images.remove(block)

    for collection in collections:
        bpy.data.collections.remove(collection)

    set_handlers(True)


def isParentInCollection(collection, obj):
    parent = obj.parent
    while parent is not None:
        if parent in collection.objects[:]:
            return True
        parent = parent.parent
    return False


def send_collection_content(collection):
    for obj in collection.objects:
        shareData.client.sendAddObjectToCollection(collection.name, obj.name)

    for childCollection in collection.children:
        shareData.client.sendAddCollectionToCollection(collection.name, childCollection.name)


def send_collections():
    for collection in bpy.data.collections:
        shareData.client.sendCollection(collection)
        send_collection_content(collection)


def send_scene_content():
    logger.info("Sending scene content to server")

    shareData.client.currentSceneName = bpy.context.scene.name

    # First step : Send all Blender data (materials, objects, collection) existing in file
    # ====================================================================================

    # send materials
    for material in bpy.data.materials:
        shareData.client.sendMaterial(material)

    # send objects
    for obj in bpy.data.objects:
        updateParams(obj)
        updateTransform(obj)

    # send all collections
    send_collections()

    # Second step : send current scene content
    # ========================================
    shareData.client.sendSetCurrentScene(bpy.context.scene.name)

    # send scene objects
    for obj in bpy.context.scene.objects:
        shareData.client.sendSceneObject(obj)

    # send scene collections
    for col in bpy.context.scene.collection.children:
        shareData.client.sendSceneCollection(col)


def set_handlers(connect: bool):
    try:
        if connect:
            shareData.depsgraph = bpy.context.evaluated_depsgraph_get()
            bpy.app.handlers.frame_change_post.append(sendSceneDataToServer)
            bpy.app.handlers.depsgraph_update_post.append(sendSceneDataToServer)
            bpy.app.handlers.undo_pre.append(onUndoRedoPre)
            bpy.app.handlers.redo_pre.append(onUndoRedoPre)
            bpy.app.handlers.undo_post.append(onUndoRedoPost)
            bpy.app.handlers.redo_post.append(onUndoRedoPost)
            bpy.app.handlers.load_post.append(onLoad)
        else:
            bpy.app.handlers.load_post.remove(onLoad)
            bpy.app.handlers.frame_change_post.remove(sendSceneDataToServer)
            bpy.app.handlers.depsgraph_update_post.remove(sendSceneDataToServer)
            bpy.app.handlers.undo_pre.remove(onUndoRedoPre)
            bpy.app.handlers.redo_pre.remove(onUndoRedoPre)
            bpy.app.handlers.undo_post.remove(onUndoRedoPost)
            bpy.app.handlers.redo_post.remove(onUndoRedoPost)
            shareData.depsgraph = None
<<<<<<< HEAD
    except Exception:
=======
    except:
>>>>>>> 4e002d56
        print("Error setting handlers")


def start_local_server():
    dir_path = Path(__file__).parent
    serverPath = dir_path / 'broadcaster' / 'dccBroadcaster.py'

    if get_dcc_sync_props().showServerConsole:
        args = {'creationflags': subprocess.CREATE_NEW_CONSOLE}
    else:
        args = {'stdout': subprocess.PIPE, 'stderr': subprocess.STDOUT}

    shareData.localServerProcess = subprocess.Popen([bpy.app.binary_path_python, str(
        serverPath)], shell=False, **args)


def server_is_up(address, port):
    s = socket.socket(socket.AF_INET, socket.SOCK_STREAM)
    try:
        s.connect((address, port))
        s.shutdown(socket.SHUT_RDWR)
        s.close()
        return True
    except Exception:
        return False


<<<<<<< HEAD
def isClientConnected():
    return shareData.client is not None and shareData.client.isConnected()
=======
def create_main_client(host: str, port: int, room: str):
    shareData.sessionId += 1
    shareData.client = clientBlender.ClientBlender(f"syncClient {shareData.sessionId}", host, port)
    shareData.client.addCallback('SendContent', send_scene_content)
    shareData.client.addCallback('ClearContent', clear_scene_content)
    if not shareData.client.isConnected():
        return {'CANCELLED'}
    if not bpy.app.timers.is_registered(shareData.client.networkConsumer):
        bpy.app.timers.register(shareData.client.networkConsumer)

    shareData.client.joinRoom(room)
    shareData.currentRoom = room
    set_handlers(True)
>>>>>>> 4e002d56


class CreateRoomOperator(bpy.types.Operator):
    """Create a new room on DCC Sync server"""
    bl_idname = "dcc_sync.create_room"
    bl_label = "DCCSync Create Room"
    bl_options = {'REGISTER'}

    @classmethod
    def poll(cls, context):
        return bool(get_dcc_sync_props().room)

    def execute(self, context):
        host = get_dcc_sync_props().host
        port = get_dcc_sync_props().port
        if not server_is_up(host, port):
            start_local_server()

        attempts = 0
        while not server_is_up(host, port) and attempts < 10:
            attempts += 1
            time.sleep(0.2)

        if isClientConnected():
            set_handlers(False)

            if bpy.app.timers.is_registered(shareData.client.networkConsumer):
                bpy.app.timers.unregister(shareData.client.networkConsumer)

            if shareData.client is not None:
                shareData.client.disconnect()
                del(shareData.client)
                shareData.client = None
        else:
            shareData.isLocal = False
            props = get_dcc_sync_props()
            room = props.room
            host = props.host
            port = props.port

<<<<<<< HEAD
            shareData.client = clientBlender.ClientBlender(host, port)
            shareData.client.addCallback('SendContent', send_scene_content)
            shareData.client.addCallback('ClearContent', clear_scene_content)
            if not shareData.client.isConnected():
                return {'CANCELLED'}

            if not bpy.app.timers.is_registered(shareData.client.networkConsumer):
                bpy.app.timers.register(shareData.client.networkConsumer)

            shareData.client.joinRoom(room)
            shareData.client.setClientName(props.user)
            shareData.currentRoom = room

            set_handlers(True)
        return {'FINISHED'}


class JoinRoomOperator(bpy.types.Operator):
    """Join a room"""
    bl_idname = "dcc_sync.join_room"
    bl_label = "DCCSync Join Room"
=======
            create_main_client(host, port, room)

            UpdateRoomListOperator.rooms_cached = False
        return {'FINISHED'}


class JoinOrLeaveRoomOperator(bpy.types.Operator):
    """Join a room, or leave the one that was already joined"""
    bl_idname = "dcc_sync.join_or_leave_room"
    bl_label = "DCCSync Join or Leave Room"
>>>>>>> 4e002d56
    bl_options = {'REGISTER'}

    @classmethod
    def poll(self, context):
        return True
        if not isClientConnected():
            roomIndex = get_dcc_sync_props().room_index
            return roomIndex < len(get_dcc_sync_props().rooms)

        return False

    def execute(self, context):
        shareData.currentRoom = None
        updateCurrentData()

<<<<<<< HEAD
        shareData.isLocal = False
        props = get_dcc_sync_props()
        roomIndex = props.room_index
        room = props.rooms[roomIndex].name

        host = props.host
        port = props.port

        # The connection is kept alive after leaving the room
        if not isClientConnected():
            shareData.client = clientBlender.ClientBlender(host, port)
            shareData.client.addCallback('SendContent', send_scene_content)
            shareData.client.addCallback('ClearContent', clear_scene_content)
            if not shareData.client.isConnected():
                return {'CANCELLED'}
            if not bpy.app.timers.is_registered(shareData.client.networkConsumer):
                bpy.app.timers.register(shareData.client.networkConsumer)

        shareData.currentRoom = room
        shareData.client.joinRoom(room)
        shareData.client.setClientName(props.user)
        set_handlers(True)

        return {'FINISHED'}


class LeaveRoomOperator(bpy.types.Operator):
    """Reave the current room"""
    bl_idname = "dcc_sync.leave_room"
    bl_label = "DCCSync Leave Room"
    bl_options = {'REGISTER'}
=======
            shareData.isLocal = False
            try:
                roomIndex = get_dcc_sync_props().room_index
                room = get_dcc_sync_props().rooms[roomIndex].name
            except IndexError:
                room = "Local"

            localServerIsUp = True
            if room == 'Local':
                host = common.DEFAULT_HOST
                port = common.DEFAULT_PORT
                localServerIsUp = server_is_up(host, port)
                # Launch local server? if it doesn't exist
                if not localServerIsUp:
                    start_local_server()
                shareData.isLocal = True
            else:
                host = get_dcc_sync_props().host
                port = get_dcc_sync_props().port

            create_main_client(host, port, room)
>>>>>>> 4e002d56

    def execute(self, context):
        shareData.currentRoom = None
        leave_current_room()
        return {'FINISHED'}


class UpdateRoomListOperator(bpy.types.Operator):
    """Fetch and update the list of DCC Sync rooms"""
    bl_idname = "dcc_sync.update_room_list"
    bl_label = "DCCSync Update Room List"
    bl_options = {'REGISTER'}

    def execute(self, context):
        global rooms_cache
        logger.info("UpdateRoomListOperator")
        props = get_dcc_sync_props()
        props.users.clear()
        rooms_cache = None
        getRooms(force=True)
        updateListRoomsProperty()

        return {'FINISHED'}


class SendSelectionOperator(bpy.types.Operator):
    """Send current selection to DCC Sync server"""
    bl_idname = "dcc_sync.send_selection"
    bl_label = "DCCSync Send selection"
    bl_options = {'REGISTER'}

    def execute(self, context):
        if shareData.client is None:
            return {'CANCELLED'}

        selectedObjects = bpy.context.selected_objects
        for obj in selectedObjects:
            try:
                for slot in obj.material_slots[:]:
                    shareData.client.sendMaterial(slot.material)
<<<<<<< HEAD
            except Exception:
=======
            except:
>>>>>>> 4e002d56
                print('materials not found')

            updateParams(obj)
            updateTransform(obj)

        return {'FINISHED'}


class LaunchVRtistOperator(bpy.types.Operator):
    """Launch a VRtist instance"""
    bl_idname = "vrtist.launch"
    bl_label = "Launch VRtist"
    bl_options = {'REGISTER'}

    def execute(self, context):
        dcc_sync_props = get_dcc_sync_props()
        room = shareData.currentRoom
        if not room:
            bpy.ops.dcc_sync.joinroom()
            room = shareData.currentRoom

        hostname = "localhost"
        if not shareData.isLocal:
            hostname = vrtistconnect.host
        args = [dcc_sync_props.VRtist, "--room", room, "--hostname", hostname, "--port", str(vrtistconnect.port)]
        subprocess.Popen(args, stdout=subprocess.PIPE, stderr=subprocess.STDOUT, shell=False)
        return {'FINISHED'}


classes = (
    LaunchVRtistOperator,
    CreateRoomOperator,
    UpdateRoomListOperator,
    SendSelectionOperator,
    JoinRoomOperator,
    LeaveRoomOperator,
)


def register():
    for _ in classes:
        bpy.utils.register_class(_)


def unregister():
    for _ in classes:
        bpy.utils.unregister_class(_)<|MERGE_RESOLUTION|>--- conflicted
+++ resolved
@@ -26,13 +26,9 @@
 
 class ShareData:
     def __init__(self):
-<<<<<<< HEAD
+        self.sessionId = 0  # For logging and debug
         self.client: clientBlender.ClientBlender = None
         self.roomListUpdateClient: clientBlender.ClientBlender = None
-=======
-        self.sessionId = 0  # For logging and debug
-        self.client = None
->>>>>>> 4e002d56
         self.currentRoom = None
         self.isLocal = False
         self.localServerProcess = None
@@ -108,17 +104,6 @@
     shareData.currentRoom = None
     set_handlers(False)
 
-<<<<<<< HEAD
-=======
-    if shareData.client is not None:
-        if bpy.app.timers.is_registered(shareData.client.networkConsumer):
-            bpy.app.timers.unregister(shareData.client.networkConsumer)
-
-        shareData.client.disconnect()
-        del(shareData.client)
-        shareData.client = None
-    UpdateRoomListOperator.rooms_cached = False
->>>>>>> 4e002d56
 
 
 @persistent
@@ -248,11 +233,7 @@
         newObj = bpy.data.objects.get(objName)
         if not newObj:
             continue
-<<<<<<< HEAD
         newObjParent = "" if newObj.parent is None else newObj.parent.name
-=======
-        newObjParent = "" if newObj.parent == None else newObj.parent.name
->>>>>>> 4e002d56
         if newObjParent != parent:
             shareData.objectsReparented.add(objName)
 
@@ -495,11 +476,7 @@
 
 @persistent
 def onUndoRedoPre(scene):
-<<<<<<< HEAD
     # shareData.selectedObjectsNames = set()
-=======
-    #shareData.selectedObjectsNames = set()
->>>>>>> 4e002d56
     # for obj in bpy.context.selected_objects:
     #    shareData.selectedObjectsNames.add(obj.name)
     if not isInObjectMode():
@@ -569,7 +546,6 @@
             item.name = room
 
 
-<<<<<<< HEAD
 def updateListUsersProperty(clients: Mapping[str, str]):
     logger.debug("updateListUsersProperty() cache")
     props = get_dcc_sync_props()
@@ -584,8 +560,6 @@
         item.name = display_name
 
 
-=======
->>>>>>> 4e002d56
 def onRooms(rooms):
     logger.debug("onRooms()")
     global getting_rooms, rooms_cache
@@ -602,15 +576,7 @@
     updateListRoomsProperty()
     getting_rooms = False
 
-<<<<<<< HEAD
-=======
-
-def addLocalRoom():
-    get_dcc_sync_props().rooms.clear()
-    localItem = get_dcc_sync_props().rooms.add()
-    localItem.name = "Local"
-    UpdateRoomListOperator.rooms_cached = True
->>>>>>> 4e002d56
+
 
 
 def getRooms(force=False):
@@ -755,11 +721,7 @@
             bpy.app.handlers.undo_post.remove(onUndoRedoPost)
             bpy.app.handlers.redo_post.remove(onUndoRedoPost)
             shareData.depsgraph = None
-<<<<<<< HEAD
     except Exception:
-=======
-    except:
->>>>>>> 4e002d56
         print("Error setting handlers")
 
 
@@ -787,10 +749,10 @@
         return False
 
 
-<<<<<<< HEAD
 def isClientConnected():
     return shareData.client is not None and shareData.client.isConnected()
-=======
+
+
 def create_main_client(host: str, port: int, room: str):
     shareData.sessionId += 1
     shareData.client = clientBlender.ClientBlender(f"syncClient {shareData.sessionId}", host, port)
@@ -803,8 +765,8 @@
 
     shareData.client.joinRoom(room)
     shareData.currentRoom = room
+    shareData.client.setClientName(props.user)
     set_handlers(True)
->>>>>>> 4e002d56
 
 
 class CreateRoomOperator(bpy.types.Operator):
@@ -845,21 +807,8 @@
             host = props.host
             port = props.port
 
-<<<<<<< HEAD
-            shareData.client = clientBlender.ClientBlender(host, port)
-            shareData.client.addCallback('SendContent', send_scene_content)
-            shareData.client.addCallback('ClearContent', clear_scene_content)
-            if not shareData.client.isConnected():
-                return {'CANCELLED'}
-
-            if not bpy.app.timers.is_registered(shareData.client.networkConsumer):
-                bpy.app.timers.register(shareData.client.networkConsumer)
-
-            shareData.client.joinRoom(room)
-            shareData.client.setClientName(props.user)
-            shareData.currentRoom = room
-
-            set_handlers(True)
+            create_main_client(host, port, room)
+
         return {'FINISHED'}
 
 
@@ -867,18 +816,6 @@
     """Join a room"""
     bl_idname = "dcc_sync.join_room"
     bl_label = "DCCSync Join Room"
-=======
-            create_main_client(host, port, room)
-
-            UpdateRoomListOperator.rooms_cached = False
-        return {'FINISHED'}
-
-
-class JoinOrLeaveRoomOperator(bpy.types.Operator):
-    """Join a room, or leave the one that was already joined"""
-    bl_idname = "dcc_sync.join_or_leave_room"
-    bl_label = "DCCSync Join or Leave Room"
->>>>>>> 4e002d56
     bl_options = {'REGISTER'}
 
     @classmethod
@@ -894,7 +831,6 @@
         shareData.currentRoom = None
         updateCurrentData()
 
-<<<<<<< HEAD
         shareData.isLocal = False
         props = get_dcc_sync_props()
         roomIndex = props.room_index
@@ -903,22 +839,7 @@
         host = props.host
         port = props.port
 
-        # The connection is kept alive after leaving the room
-        if not isClientConnected():
-            shareData.client = clientBlender.ClientBlender(host, port)
-            shareData.client.addCallback('SendContent', send_scene_content)
-            shareData.client.addCallback('ClearContent', clear_scene_content)
-            if not shareData.client.isConnected():
-                return {'CANCELLED'}
-            if not bpy.app.timers.is_registered(shareData.client.networkConsumer):
-                bpy.app.timers.register(shareData.client.networkConsumer)
-
-        shareData.currentRoom = room
-        shareData.client.joinRoom(room)
-        shareData.client.setClientName(props.user)
-        set_handlers(True)
-
-        return {'FINISHED'}
+        create_main_client(host, port, room)
 
 
 class LeaveRoomOperator(bpy.types.Operator):
@@ -926,29 +847,6 @@
     bl_idname = "dcc_sync.leave_room"
     bl_label = "DCCSync Leave Room"
     bl_options = {'REGISTER'}
-=======
-            shareData.isLocal = False
-            try:
-                roomIndex = get_dcc_sync_props().room_index
-                room = get_dcc_sync_props().rooms[roomIndex].name
-            except IndexError:
-                room = "Local"
-
-            localServerIsUp = True
-            if room == 'Local':
-                host = common.DEFAULT_HOST
-                port = common.DEFAULT_PORT
-                localServerIsUp = server_is_up(host, port)
-                # Launch local server? if it doesn't exist
-                if not localServerIsUp:
-                    start_local_server()
-                shareData.isLocal = True
-            else:
-                host = get_dcc_sync_props().host
-                port = get_dcc_sync_props().port
-
-            create_main_client(host, port, room)
->>>>>>> 4e002d56
 
     def execute(self, context):
         shareData.currentRoom = None
@@ -989,11 +887,7 @@
             try:
                 for slot in obj.material_slots[:]:
                     shareData.client.sendMaterial(slot.material)
-<<<<<<< HEAD
             except Exception:
-=======
-            except:
->>>>>>> 4e002d56
                 print('materials not found')
 
             updateParams(obj)
