--- conflicted
+++ resolved
@@ -10,11 +10,7 @@
 import bpy
 from bpy.app.handlers import persistent
 
-<<<<<<< HEAD
-from .shareData import shareData
-=======
-from .shareData import ShareData, shareData, objectVisibility
->>>>>>> 507010e5
+from .shareData import shareData, objectVisibility
 from .blender_client import scene as scene_lib
 from .blender_client import collection as collection_lib
 from .blender_client import object_ as object_lib
