import unittest
import threading
import time
from broadcaster.dccBroadcaster import Server
from broadcaster.client import Client
import broadcaster.common as common
import logging


class Delegate:
    def __init__(self):
        self.clear()

    def clear(self):
        self.clients = None
        self.name_room = None

    def buildListRooms(self, data):
        return None

    def buildListRoomClients(self, clients):
        logging.info('xxx %s', clients)
        self.clients = clients
        if clients is None:
            self.name_room = None
        else:
            self.name_room = [(c['name'], c['room']) for c in clients]
        return None

    def on_connection_lost(self):
        return None


<<<<<<< HEAD
def networkConsumer(client, delegate):
    client.fetchCommands()

    while True:
        command = client.getNextReceivedCommand()
        if command is None:
            return

        if command.type == common.MessageType.LIST_ROOMS:
            delegate.buildListRooms(command.data)
        elif command.type == common.MessageType.LIST_ROOM_CLIENTS:
            clients, _ = common.decodeJson(command.data, 0)
            delegate.buildListRoomClients(clients)
        elif command.type == common.MessageType.LIST_ALL_CLIENTS:
            clients, _ = common.decodeJson(command.data, 0)
            delegate.buildListAllClients(clients)
        elif command.type == common.MessageType.CONNECTION_LOST:
            delegate.on_connection_lost()


=======
@unittest.skip('')
>>>>>>> 507010e5
class Test_Server(unittest.TestCase):

    def setUp(self):
        self._delegate = Delegate()
        self._server = Server()
        server_thread = threading.Thread(None, self._server.run)
        server_thread.start()

    def tearDown(self):
        self._server.shutdown()
        self.delay()

    def delay(self):
        time.sleep(0.2)

    def test_connect(self):
        delay = self.delay
        server = self._server

        client1 = Client()
        delay()
        self.assertTrue(client1.isConnected())
        self.assertEqual(server.client_count(), (0, 1))

        client1.disconnect()
        delay()
        self.assertFalse(client1.isConnected())
        self.assertEqual(server.client_count(), (0, 0))

        #
        client2 = Client()
        delay()
        self.assertTrue(client2.isConnected())
        self.assertEqual(server.client_count(), (0, 1))

        client3 = Client()
        delay()
        self.assertTrue(client3.isConnected())
        self.assertEqual(server.client_count(), (0, 2))

        client2.disconnect()
        delay()
        self.assertFalse(client2.isConnected())
        self.assertTrue(client3.isConnected())
        self.assertEqual(server.client_count(), (0, 1))

        client2.disconnect()
        delay()
        self.assertFalse(client2.isConnected())
        self.assertTrue(client3.isConnected())
        self.assertEqual(server.client_count(), (0, 1))

        client3.disconnect()
        delay()
        self.assertFalse(client3.isConnected())
        self.assertEqual(server.client_count(), (0, 0))

    def test_join_one_room_one_client(self):
        delay = self.delay
        server = self._server

        c0_name = 'c0_name'
        c0_room = 'c0_room'

        d0 = Delegate()
        c0 = Client()
        delay()
        self.assertEqual(server.client_count(), (0, 1))

        c0.setClientName(c0_name)
        c0.joinRoom(c0_room)
        delay()
        networkConsumer(c0, self._delegate)
        expected = (c0_name, c0_room)
        self.assertEqual(server.client_count(), (1, 0))
        self.assertEqual(len(d0.name_room), 1)
        self.assertIn(expected, d0.name_room)

    def test_join_one_room_two_clients(self):
        delay = self.delay
        server = self._server

        c0_name = 'c0_name'
        c0_room = 'c0_room'

        c1_name = 'c1_name'
        c1_room = c0_room

        d0 = Delegate()
        c0 = Client()
        c0.joinRoom(c0_room)
        c0.setClientName(c0_name)

        d1 = Delegate()
        c1 = Client()
        c1.joinRoom(c1_room)
        c1.setClientName(c1_name)

        delay()

        networkConsumer(c0, self._delegate)
        networkConsumer(c1, self._delegate)
        expected = [(c0_name, c0_room), (c1_name, c1_room)]
        self.assertEqual(server.client_count(), (2, 0))
        self.assertEqual(len(d0.name_room), 2)
        self.assertEqual(len(d1.name_room), 2)
        self.assertCountEqual(d0.name_room, expected)
        self.assertCountEqual(d1.name_room, expected)

    def test_join_one_room_two_clients_leave(self):
        delay = self.delay
        server = self._server

        c0_name = 'c0_name'
        c0_room = 'c0_room'

        c1_name = 'c1_name'
        c1_room = c0_room

        d0 = Delegate()
        c0 = Client()
        c0.joinRoom(c0_room)
        c0.setClientName(c0_name)

        d1 = Delegate()
        c1 = Client()
        c1.joinRoom(c1_room)
        c1.setClientName(c1_name)

        c1.leaveRoom(c1_room)

        delay()
        networkConsumer(c0, self._delegate)
        networkConsumer(c1, self._delegate)
        expected = [(c0_name, c0_room)]
        self.assertEqual(server.client_count(), (1, 1))
        self.assertEqual(len(d0.name_room), 1)
        self.assertCountEqual(d0.name_room, expected)
        self.assertListEqual(d0.name_room, d1.name_room)


if __name__ == '__main__':
    unittest.main()<|MERGE_RESOLUTION|>--- conflicted
+++ resolved
@@ -31,7 +31,6 @@
         return None
 
 
-<<<<<<< HEAD
 def networkConsumer(client, delegate):
     client.fetchCommands()
 
@@ -52,9 +51,7 @@
             delegate.on_connection_lost()
 
 
-=======
 @unittest.skip('')
->>>>>>> 507010e5
 class Test_Server(unittest.TestCase):
 
     def setUp(self):
